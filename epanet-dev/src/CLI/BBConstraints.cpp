--- conflicted
+++ resolved
@@ -17,7 +17,6 @@
   nodes = {{"55", 0}, {"90", 0}, {"170", 0}};
   tanks = {{"65", 0}, {"165", 0}, {"265", 0}};
   pumps = {{"111", 0}, {"222", 0}, {"333", 0}};
-  prices = {0, {}};
   cost_ub = std::numeric_limits<double>::max();
 
   // Retrieve node and tank IDs from the input file
@@ -58,12 +57,7 @@
   Console::printf(Console::Color::BRIGHT_WHITE, "]\n");
 }
 
-<<<<<<< HEAD
-// Function to get node and tank IDs from the input file
-void BBConstraints::get_nodes_tanks_ids(std::string inpFile)
-=======
 void BBConstraints::get_network_elements_indices(std::string inpFile)
->>>>>>> 16e0a6be
 {
   Project p;
   CHK(p.load(inpFile.c_str()), "Load project");
@@ -89,24 +83,7 @@
   {
     const std::string &pump_name = pump.first;
     pump.second = nw->indexOf(Element::LINK, pump_name);
-  }
-
-  // Find prices pattern index
-  const std::string &prices_name = "PRICES";
-  prices.first = nw->indexOf(Element::PATTERN, prices_name);
-  if (this->prices.first == -1)
-  {
-    Console::printf(Console::Color::RED, "  Error: PRICES pattern not found.\n");
-    exit(1);
-  }
-
-  // Retrieve prices pattern values
-  Pattern *pattern = (Pattern *)nw->pattern(prices.first);
-  prices.second.resize(pattern->size(), 0.0);
-  for (int h = 0; h < pattern->size(); ++h)
-  {
-    prices.second[h] = pattern->factor(h);
-  }
+  }  
 }
 
 // Function to display pressure status
@@ -281,7 +258,7 @@
   for (const auto &pump : pumps)
   {
     Pump *pump_link = (Pump *)nw->link(pump.second);
-    cost += pump_link->pumpEnergy.totalCost;
+    cost += pump_link->pumpEnergy.adjustedTotalCost;
   }
   return cost;
 }
